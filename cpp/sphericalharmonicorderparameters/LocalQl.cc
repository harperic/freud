--- conflicted
+++ resolved
@@ -21,18 +21,7 @@
     if (m_rmin >= m_rmax)
         throw invalid_argument("rmin should be smaller than rmax!");
     if (m_l < 2)
-<<<<<<< HEAD
-        throw invalid_argument("l must be two or greater!");
-    // l doesn't have to be even!
-
-    // if (m_l%2 == 1)
-    //     {
-    //     fprintf(stderr,"Current value of m_l is %d\n",m_l);
-    //     throw invalid_argument("This method requires even values of l!");
-    //     }
-=======
         throw invalid_argument("l must be two or greater (and even)!");
->>>>>>> 915b357d
     }
 
 void LocalQl::Ylm(const double theta, const double phi, std::vector<std::complex<double> > &Y)
