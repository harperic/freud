try:
    import VMD
except ImportError:
    VMD = None

import numpy
import copy
import threading
import xml.dom.minidom
try:
    import h5py
except ImportError:
    h5py = None;

from _freud import Box;
import _freud;
#from freud.utils import pos_reader
from freud.util import pos

## \package freud.trajectory
#
# Reads MD trajectories into numpy arrays for use in other freud modules
#

## \internal
# \brief Takes in a list of particle types and uniquely determines type ids for each one
#
# \note While typids will remain the same when run with the same types in the box, regardless of order, if one
# or another types are missing, then the typid assigments will differ. Thus, this is not to be used for trajectories
# where types vary from frame to frame and may dissapear
def _assign_typeid(typename):
    l = list(set(typename));
    l.sort();
    return [l.index(t) for t in typename];

## Enable pickling of internal classes
# Box
def Box_getinitargs(self):
    return (self.getLx(), self.getLy(), self.getLz(), self.is2D())
Box.__getinitargs__ = Box_getinitargs

## Base class Trajectory that defines a common interface for working with any trajectory
#
# A Trajectory represents a series of frames. Each frame consists of a set of properties on the particles, composite
# bodies, bonds, and walls in the system. Some trajectory formats may provide quantities that others do not.
# Some formats may provide certain properties only in the first frame, and others may store those properties at
# each frame. In addition, some formats may not even be capable of storing certain properties.
#
# Trajectory exposes properties as numpy arrays. Properties loaded for the first frame only are called \b static
# properties. The method isStatic() returns true if a given property is static.
#
# The Frame class provides access to the properties at any given frame. You can access a Frame by indexing a
# Trajectory directly:
# \code
# f = traj[frame_idx];
# \endcode
# Or by iterating over all frames:
# \code
# for f in traj:
#     ...
# \endcode
# The number of frames in a trajectory is len(traj).
#
# *Thread safety:*
# All trajectories provide thread-safe read only access to all parameters. Indexing f = traj[n] is serialized so that it
# can be performed in parallel by many threads.
#
class Trajectory:
    ## Initialize an empty trajectory
    def __init__(self):
        self.static_props = {};
        self.modifiable_props = {};
        self._lock = threading.Lock();

    ## Test if a given particle property is modifiable
    # \param prop Property to check
    # \returns True if \a prop is modifiable
    def isModifiable(self, prop):
        return prop in self.modifiable_props;

    ## Test if a given particle property is static over the length of the trajectory
    # \param prop Property to check
    # \returns True if \a prop is static
    def isStatic(self, prop):
        return prop in self.static_props;

    ## Get a static property of the particles
    # \param prop Property name to get
    def getStatic(self, prop):
        return self.static_props[prop];

    ## Get the number of particles in the trajectory
    # \returns Number of particles
    # \note The base class Trajectory doesn't load any particles, so this always returns 0. Derived classes
    #       should override.
    def numParticles(self):
        return 0;

    ## Get the number of frames in the trajectory
    # \returns Number of frames
    # \note The base class Trajectory doesn't load any particles, so this always returns 0. Derived classes
    #       should override.
    def __len__(self):
        return 0;

    ## \internal
    # \brief Sets the current frame
    # \param idx Index of the frame to seek to
    # \note The base class Trajectory doesn't load any particles, so calling this method will produce an error.
    #       Derived classes should override
    def _set_frame(self, idx):
        raise RuntimeError("Trajectory._set_frame not implemented");

    ## \internal
    # \brief Get the current frame
    # \returns A Frame containing the current frame data
    # \note The base class Trajectory doesn't load any particles, so calling this method will produce an error.
    #       Derived classes should override
    def _get_current_frame(self):
        raise RuntimeError("Trajectory._get_current_frame not implemented");

    ## Get the selected frame
    # \param idx Index of the frame to access
    # \returns A Frame containing the current frame data
    def __getitem__(self, idx):
        if idx < 0 or idx >= len(self):
            raise IndexError('Frame index out of range');

        try:
            self._lock.acquire();
            self._set_frame(idx);
            return self._get_current_frame();
        finally:
            self._lock.release();

    ## Iterate through frames
    def __iter__(self):
        for idx in range(len(self)):
            yield self[idx];

    ## Modify properties of the currently set frame
    # \param prop Name of property to modify
    # \param value New values to set for that property
    # \note The base class Trajectory doesn't load any particles, so calling this method won't do anything.
    #       Derived classes can call it as a handy way to check for error conditions.
    def setProperty(self, prop, value):
        # error check
        if not prop in self.modifiable_props:
            raise ValueError('prop is not modifiable');
        if len(value) != self.numParticles():
            raise ValueError('value is not of the correct length');


## Trajectory information read directly from a running VMD instance
#
# TrajectoryVMD acts as a proxy to the VMD python data access APIs. It takes in a given molecule id and then presents
# a Trajectory interface on top of it, allowing looping through frames, accessing particle data an so forth.
#
# TrajectoryVMD only works when created inside of a running VMD instance. It will raise a RuntimeError if VMD is not
# found
#
# VMD has no way of specifiying 2D simulations explicitly. This code attempts to detect 2D simulations by checking
# the maximum z coord in the simulation. If the maximum z coord (in absolute value) is less than 1e-3, then the frame's
# box is set to 2D. If this is not what you intend, override the setting by calling box.set2D(True/False).
#
class TrajectoryVMD(Trajectory):
    ## Initialize a VMD trajectory for access
    # \param mol_id Id number of the VMD molecule to access
    #
    # When \a mol_id is set to None, the 'top' molecule is accessed
    def __init__(self, mol_id=None):
        Trajectory.__init__(self);

        # check that VMD is loaded
        if VMD is None:
            raise RuntimeError('VMD is not loaded')

        # get the top molecule if requested
        if mol_id is None:
            self.mol_id = VMD.molecule.get_top();

        self.mol = VMD.Molecule.Molecule(id=self.mol_id);
        self.all = VMD.atomsel.atomsel('all', molid=self.mol_id);

        # save the static properties
        self.static_props['mass'] = numpy.array(self.all.get('mass'), dtype='float32');
        self.static_props['diameter'] = 2.0*numpy.array(self.all.get('radius'), dtype='float32');
        self.static_props['typename'] = self.all.get('type');
        self.static_props['typeid'] = _assign_typeid(self.static_props['typename']);
        self.static_props['body'] = numpy.array(self.all.get('resid'), dtype=numpy.int32);
        self.static_props['charge'] = numpy.array(self.all.get('charge'), dtype=numpy.float32);

        self.modifiable_props = ['user', 'user2', 'user3', 'user4'];


    ## Get the number of particles in the trajectory
    # \returns Number of particles
    def numParticles(self):
        return len(self.all);

    ## Get the number of frames in the trajectory
    # \returns Number of frames
    def __len__(self):
        return self.mol.numFrames();

    def _set_frame(self, idx):
        self.mol._set_frame(idx);

    def _get_current_frame(self):
        dynamic_props = {};

        # get position
        pos = numpy.zeros(shape=(self.numParticles(),3), dtype=numpy.float32);
        pos[:,0] = numpy.array(self.all.get('x'));
        pos[:,1] = numpy.array(self.all.get('y'));
        pos[:,2] = numpy.array(self.all.get('z'));
        dynamic_props['position'] = pos;

        # get user flags
        for prop in ['user', 'user2', 'user3', 'user4']:
            dynamic_props[prop] = numpy.array(self.all.get(prop), dtype=numpy.float32)

        vmdbox = VMD.molecule.get_periodic(self.mol_id, self.mol.curFrame())
        box = Box(vmdbox['a'], vmdbox['b'], vmdbox['c']);

        # detect if the box should be 2D
        if abs(pos[:,2]).max() < 1e-3:
            box.set2D(True);

        return Frame(self, self.mol.curFrame(), dynamic_props, box);

    ## Modify properties of the currently set frame
    # \param prop Name of property to modify
    # \param value New values to set for that property
    def setProperty(self, prop, value):
        # error check
        Trajectory.setProperty(self, prop, value);

        self.all.set(prop, list(value));

## Frame information representing the system state at a specific frame in a Trajectory
#
# High level classes should not construct Frame classes directly. Instead create a Trajectory and query it to get
# frames.
#
# Call get() to get the properties of the system at this frame. get() takes a string name of the property to be
# queried. If the property is static, the value of the property at the first frame will be returned from their
# Trajectory. If the property is dynamic, the value of the property at the current frame will be returned.
#
# Most properties are returned as numpy arrays. For example, position is returned as an Nx3 numpy array.
#
class Frame:
    ## Initialize a frame for access
    # \param traj Parent Trajectory
    # \param idx Index of the frame
    # \param dynamic_props Dictionary of dynamic properties accessible in this frame
    # \param box the simulation Box for this frame
    #
    # \note  High level classes should not construct Frame classes directly. Instead create a Trajectory and query it
    # to get frames
    def __init__(self, traj, idx, dynamic_props, box, time_step=0):
        self.static_props = traj.static_props;
        self.frame = idx;
        self.dynamic_props = dynamic_props;
        self.box = box;
        self.time_step = time_step

    ## Access particle properties at this frame
    #
    # Properties are queried by name. See the documentation of the specific Trajectory you load to see which
    # properties it loads.
    #
    def get(self, prop):
        if prop in self.dynamic_props:
            return self.dynamic_props[prop];
        elif prop in self.static_props:
            return self.static_props[prop];
        else:
            raise KeyError('Particle property ' + prop + ' not found');

## Trajectory information read from a list of XML files
#
# TrajectoryXML reads structure information in from the provided XML files (typenames, bonds, rigid bodies, etc...)
# storing each file as a consecutive frame
class TrajectoryXML(Trajectory):
    ## Initialize a list of XMLs trajectory for access
    # /param xml_fname_list File names of the XML files to be read
    # /param dynamic List of dynamic properties in the trajectory
    def __init__(self, xml_fname_list, dynamic=['position']):
        Trajectory.__init__(self)

        # All properties implemented
        self.supported_props = ['position', 'image', 'velocity', 'acceleration', 'mass', 'diameter',
                                'charge', 'type', 'body', 'orientation', 'moment_inertia']
        for prop in dynamic:
            if prop not in self.supported_props:
                raise KeyError('Dynamic property "%s" not supported' % prop)

        self.xml_list = xml_fname_list

        # initialize dynamic list
        self.dynamic_props = {}
        for prop in dynamic:
            self.dynamic_props[prop] = {}

        # parse the initial XML file
        if len(xml_fname_list) == 0:
            raise RuntimeError("no filenames passed to TrajectoryXML")

        configuration = self._parseXML(self.xml_list[0])

        # determine the number of dimensions
        if configuration.hasAttribute('dimensions'):
            self.ndim = int(configuration.getAttribute('dimensions'))
        else:
            self.ndim = 3

        # read box
        box_config = configuration.getElementsByTagName('box')[0]
        self.box = Box(float(box_config.getAttribute('lx')),float(box_config.getAttribute('ly')),float(box_config.getAttribute('lz')), self.ndim == 2)

        # Set the number of particles from the positions attribute
        position = configuration.getElementsByTagName('position')
        if len(position) != 1:
            raise RuntimeError("position tag not found in xml file")
        else:
            position = position[0]
        position_text = position.childNodes[0].data
        xyz = position_text.split()
        self.num_particles = len(xyz)/3

        # Update the static properties if available in xml
        for prop in self.supported_props:
            # type has a special case
            if prop == "type": continue

            # Check if the xml has a data for the property
            if len(configuration.getElementsByTagName(prop)) == 1:
                prop_in_xml = True
            else:
                prop_in_xml = False

            if prop not in self.dynamic_props and prop_in_xml:
                self.static_props[prop] = self._update(prop, configuration)

        if 'type' not in self.dynamic_props and len(configuration.getElementsByTagName('type')) == 1:
            self.static_props['typename'] = self._update('type', configuration)
            self.static_props['typeid'] = _assign_typeid(self.static_props['typename'])

        self._set_frame(0)

    ## Get the number of particles in the trajectory
    # \returns Number of particles
    def numParticles(self):
        return self.num_particles


    ## Get the number of frames in the trajectory
    # \returns Number of frames
    def __len__(self):
        return len(self.xml_list)

    def _set_frame(self, idx):
        if idx >=  len(self.xml_list):
            raise RuntimeError("Invalid Frame Number")
        self.idx = idx

    def _get_current_frame(self):
        # load the information for the current frame
        configuration = self._parseXML(self.xml_list[self.idx])

        # Update box
        box_config = configuration.getElementsByTagName('box')[0]
        self.box = Box(float(box_config.getAttribute('lx')),float(box_config.getAttribute('ly')),float(box_config.getAttribute('lz')), self.ndim == 2)


        for prop in self.dynamic_props.keys():
            if prop == 'typename' or prop == 'typeid':
                continue
            if prop == 'type':
                self.dynamic_props['typename'] = self._update('type', configuration)
                self.dynamic_props['typeid'] = _assign_typeid(self.dynamic_props['typename'])
            else:
                self.dynamic_props[prop] = self._update(prop, configuration)

        if configuration.hasAttribute('time_step'):
            curr_ts = int(configuration.getAttribute('time_step'))
        else:
            curr_ts = 0

        return Frame(self, self.idx, copy.deepcopy(self.dynamic_props), copy.copy(self.box), time_step = curr_ts)


    def _parseXML(self, xml_filename):
        dom = xml.dom.minidom.parse(xml_filename)

        hoomd_xml = dom.getElementsByTagName('hoomd_xml')
        if len(hoomd_xml) != 1:
            raise RuntimeError("hoomd_xml tag not found in xml file")
        else:
            hoomd_xml = hoomd_xml[0]

        configuration = hoomd_xml.getElementsByTagName('configuration')
        if len(configuration) != 1:
            raise RuntimeError("configuration tag not found in xml file")
        else:
            return configuration[0]

    def _update(self, prop, configuration):
        # Data structure 3xFloatxNparticles
        if prop in ['position', 'velocity', 'acceleration']:
            raw_element = configuration.getElementsByTagName(prop)
            if len(raw_element) != 1:
                raise RuntimeError("%s tag not found in xml file" % prop)
            else:
                raw_data = raw_element[0]
            data_text = raw_data.childNodes[0].data
            xyz = data_text.split()

            data = numpy.zeros(shape=(self.numParticles(),3), dtype=numpy.float32)
            for i in range(0,self.num_particles):
                data[i,0] = float(xyz[3*i])
                data[i,1] = float(xyz[3*i+1])
                data[i,2] = float(xyz[3*i+2])
            return data

        # Data structure 3xIntxNparticles
        if prop in ['image']:
            raw_element = configuration.getElementsByTagName(prop)
            if len(raw_element) != 1:
                raise RuntimeError("%s tag not found in xml file" % prop)
            else:
                raw_data = raw_element[0]
            data_text = raw_data.childNodes[0].data
            xyz = data_text.split()

            data = numpy.zeros(shape=(self.numParticles(),3), dtype=numpy.int)
            for i in range(0,self.num_particles):
                data[i,0] = int(xyz[3*i])
                data[i,1] = int(xyz[3*i+1])
                data[i,2] = int(xyz[3*i+2])
            return data

        # Data structure: 1xFloatxNparticles
        if prop in ['mass', 'diameter','charge']:
            raw_element = configuration.getElementsByTagName(prop)
            if len(raw_element) != 1:
                raise RuntimeError("%s tag not found in xml file" % prop)
            else:
                raw_data = raw_element[0]
            data_text = raw_data.childNodes[0].data
            x = data_text.split()
            if len(x) != self.num_particles:
                raise RuntimeError("wrong number of %s values found in xml file" % prop)
            data = numpy.array([float(m) for m in x], dtype=numpy.float32)
            return data

         # Data structure: 1xIntxNparticles
        if prop in ['body']:
            raw_element = configuration.getElementsByTagName(prop)
            if len(raw_element) != 1:
                raise RuntimeError("%s tag not found in xml file" % prop)
            else:
                raw_data = raw_element[0]
            data_text = raw_data.childNodes[0].data
            x = data_text.split()
            if len(x) != self.num_particles:
                raise RuntimeError("wrong number of %s values found in xml file" % prop)
            data = numpy.array([int(m) for m in x], dtype=numpy.int)
            return data

        # Data structure: 4xFloatxNparticles
        if prop in ['orientation']:
            raw_element = configuration.getElementsByTagName(prop)
            if len(raw_element) != 1:
                raise RuntimeError("%s tag not found in xml file" % prop)
            else:
                raw_data = raw_element[0]
            data_text = raw_data.childNodes[0].data
            quat = data_text.split()

            data = numpy.zeros(shape=(self.numParticles(),4), dtype=numpy.float32)
            for i in range(0,self.num_particles):
                for j in range(4):
                    data[i,j] = float(quat[4*i+j])
            return data

        # Data structure: 6xIntxNparticles
        if prop in ['moment_inertia']:
            raw_element = configuration.getElementsByTagName(prop)
            if len(raw_element) != 1:
                raise RuntimeError("%s tag not found in xml file" % prop)
            else:
                raw_data = raw_element[0]
            data_text = raw_data.childNodes[0].data
            quat = data_text.split()

            data = numpy.zeros(shape=(self.numParticles(),6), dtype=numpy.int)
            for i in range(0,self.num_particles):
                for j in range(6):
                    data[i,j] = int(quat[6*i+j])
            return data


        if prop == 'type':
            type_nodes = configuration.getElementsByTagName('type')
            if len(type_nodes) == 1:
                type_text = type_nodes[0].childNodes[0].data
                type_names = type_text.split()
                if len(type_names) != self.num_particles:
                    raise RuntimeError("wrong number of types found in xml file")
            else:
                raise RuntimeError("type tag not found in xml file")
            return type_names


## Trajectory information read from an XML/DCD file combination
#
# TrajectoryXMLDCD reads structure information in from the provided XML file (typenames, bonds, rigid bodies, etc...)
# Then, it opens the provided DCD file and reads in the position data for each frame from it.
#
# \note Always read DCD frames in increasing order for the best possible performance.
# While the Trajectory interface does allow for random access of specific frames, actually doing so
# is extremely inefficient for the DCD file format. To rewind to a previous frame, the file must be closed
# and every frame read from the beginning until the desired frame is reached!
#
# 2D input will set the frame box appropriately.
class TrajectoryXMLDCD(Trajectory):
    ## Initialize an XML/DCD trajectory for access
    # \param xml_fname File name of the XML file to read the structure from
    # \param dcd_fname File name of the DCD trajectory to read (or None to skip reading trajectory data)
    #
    def __init__(self, xml_fname, dcd_fname):
        Trajectory.__init__(self);

        # parse the XML file
        dom = xml.dom.minidom.parse(xml_fname);
        hoomd_xml = dom.getElementsByTagName('hoomd_xml');
        if len(hoomd_xml) != 1:
            raise RuntimeError("hoomd_xml tag not found in xml file")
        else:
            hoomd_xml = hoomd_xml[0];

        configuration = hoomd_xml.getElementsByTagName('configuration');
        if len(configuration) != 1:
            raise RuntimeError("configuration tag not found in xml file")
        else:
            configuration = configuration[0];

        # determine the number of dimensions
        if configuration.hasAttribute('dimensions'):
            self.ndim = int(configuration.getAttribute('dimensions'));
        else:
            self.ndim = 3;

        # if there is no dcd file, read box
        if dcd_fname is None:
            box_config = configuration.getElementsByTagName('box')[0];
            self.box = Box(float(box_config.getAttribute('lx')),float(box_config.getAttribute('ly')),float(box_config.getAttribute('lz')), self.ndim == 2)

        # read the position node just to get the number of particles
        # unless there is no dcd file. Then read positions.
        position = configuration.getElementsByTagName('position');
        if len(position) != 1:
            raise RuntimeError("hoomd_xml tag not found in xml file")
        else:
            position = position[0];
        position_text = position.childNodes[0].data
        xyz = position_text.split()
        self.num_particles = len(xyz)/3;
        if dcd_fname is None:
            pos = numpy.zeros(shape=(self.numParticles(),3), dtype=numpy.float32);
            for i in range(0,self.num_particles):
                pos[i,0] = float(xyz[3*i]);
                pos[i,1] = float(xyz[3*i+1]);
                pos[i,2] = float(xyz[3*i+2]);

        # parse the particle types
        type_nodes = configuration.getElementsByTagName('type');
        if len(type_nodes) == 1:
            type_text = type_nodes[0].childNodes[0].data;
            type_names = type_text.split();
            if len(type_names) != self.num_particles:
                raise RuntimeError("wrong number of types found in xml file")
        else:
            raise RuntimeError("type tag not found in xml file")

        # parse the particle masses
        mass_nodes = configuration.getElementsByTagName('mass');
        if len(mass_nodes) == 1:
            mass_text = mass_nodes[0].childNodes[0].data;
            mass_list = mass_text.split();
            if len(mass_list) != self.num_particles:
                raise RuntimeError("wrong number of masses found in xml file")
            mass_array = numpy.array([float(m) for m in mass_list], dtype=numpy.float32);
        else:
            # default to a mass of 1.0, like hoomd
            mass_array = numpy.ones(shape=(1,self.num_particles), dtype=numpy.float32);

        # parse the particle diameters
        diam_nodes = configuration.getElementsByTagName('diameter');
        if len(diam_nodes) == 1:
            diam_text = diam_nodes[0].childNodes[0].data;
            diam_list = diam_text.split();
            if len(diam_list) != self.num_particles:
                raise RuntimeError("wrong number of diameters found in xml file")
            diameter_array = numpy.array([float(d) for d in diam_list], dtype=numpy.float32);
        else:
            # default to a diameter of 1.0, like hoomd
            diameter_array = numpy.ones(shape=(1,self.num_particles), dtype=numpy.float32);

        # parse the particle bodies
        body_nodes = configuration.getElementsByTagName('body');
        if len(body_nodes) == 1:
            body_text = body_nodes[0].childNodes[0].data;
            body_list = body_text.split();
            if len(body_list) != self.num_particles:
                raise RuntimeError("wrong number of bodies found in xml file")
            body_array = numpy.array([float(b) for b in body_list], dtype=numpy.int32);
        else:
            # default to a body of -1, like hoomd
            body_array = -1 * numpy.ones(shape=(1,self.num_particles), dtype=numpy.int32);

        # parse the particle charges
        charge_nodes = configuration.getElementsByTagName('charge');
        if len(charge_nodes) == 1:
            charge_text = charge_nodes[0].childNodes[0].data;
            charge_list = charge_text.split();
            if len(charge_list) != self.num_particles:
                raise RuntimeError("wrong number of charges found in xml file")
            charge_array = numpy.array([float(c) for c in charge_list], dtype=numpy.float32);
        else:
            # default to a charge of 0.0, like hoomd
            charge_array = numpy.zeros(shape=(1,self.num_particles), dtype=numpy.float32);

        # save the static properties
        self.static_props['mass'] = mass_array;
        self.static_props['diameter'] = diameter_array;
        self.static_props['typename'] = type_names;
        self.static_props['typeid'] = _assign_typeid(self.static_props['typename']);
        self.static_props['body'] = body_array;
        self.static_props['charge'] = charge_array;
        if dcd_fname is None:
            self.static_props['position'] = pos;


        # load in the DCD file
        if dcd_fname is not None:
            self.dcd_loader = _freud.DCDLoader(dcd_fname);
            if self.dcd_loader.getNumParticles() != self.num_particles:
                raise RuntimeError("number of particles in the DCD file doesn't match the number in the XML file");
        else:
            self.dcd_loader = None;

    ## Get the number of particles in the trajectory
    # \returns Number of particles
    def numParticles(self):
        return self.num_particles;

    ## Get the number of frames in the trajectory
    # \returns Number of frames
    def __len__(self):
        if self.dcd_loader is not None:
            return self.dcd_loader.getFrameCount();
        else:
            return 1;

    def _set_frame(self, idx):
        if self.dcd_loader is None and idx > 0:
            raise RuntimeError("No DCD file was loaded");

        if self.dcd_loader is not None and not(self.dcd_loader.getLastFrameNum() == idx):
            self.dcd_loader.jumpToFrame(idx);
            self.dcd_loader.readNextFrame();

    def _get_current_frame(self):

        dynamic_props = {};

        # get position
        if self.dcd_loader is not None:
            pos = self.dcd_loader.getPoints();
            dynamic_props['position'] = pos;
            box = copy.copy(self.dcd_loader.getBox());
            box.set2D(self.ndim == 2);
            return Frame(self,
                         self.dcd_loader.getLastFrameNum(),
                         dynamic_props,
                         box,
                         time_step=self.dcd_loader.getTimeStep());
        else:
            box = self.box;
            return Frame(self, 1, dynamic_props, box);

## Trajectory information read from an POS file
#
# TrajectoryPOS reads structure information in from the provided POS file
class TrajectoryPOS(Trajectory):
    ## Initialize an POS trajectory for access
    # \param pos_fname File name of the POS file to read the structure from
    #
    def __init__(self, pos_fname, dynamic=['position', 'orientation']):
        Trajectory.__init__(self);

        self.dynamic_props = {}
        for prop in dynamic:
            self.dynamic_props[prop] = {}

        # parse the POS file
        # self.pos_file = pos_reader.file(pos_fname);
        # self.pos_file.load();
        self.pos_file = pos.file(pos_fname);
        self.pos_file.grabBox();
<<<<<<< HEAD
        # print("Box orientation")
        # print(self.pos_file.box_orientations)
        
        # This is gonna be a hack in the complement branch until I can figure out something
        
        # dim_test = len(self.pos_file.position_list[0][0])
        # if dim_test == 2:
        #     self.ndim = 2;
        # else:
        #     self.ndim = 3;
        self.ndim = 2;
        
=======
        print("Box orientation")
        print(self.pos_file.box_orientations)

        # Is there a place in the pos that specs the dims?
        # dim_test = len(self.pos_file.position_list[0][0])
        dim_test = len(self.pos_file.box_positions[0][0])
        if dim_test == 2:
            self.ndim = 2;
        else:
            self.ndim = 3

>>>>>>> 0f3f021d
        # Triclinic support will be needed here...
        box_dims = numpy.asarray(self.pos_file.box_dims[0], dtype=numpy.float32)
        # Changed to support box and boxmatrix...
        # Could be handled in another way
        if len(box_dims) == 3:
            lx = box_dims[0];
            ly = box_dims[1];
            lz = box_dims[2];
        else:
<<<<<<< HEAD
            lx = box_dims[0];
            ly = box_dims[4];
            lz = box_dims[8];
        self.box = Box(float(lx), float(ly), float(lz), self.ndim == 2);
        
        # Reader can handle changing num particles, but this doesn't
=======
            # This whole bit is kludgey and in need of some standardization.
            # Store original box matrix as a static property.
            e1 = box_dims[[0,3,6]]
            e2 = box_dims[[1,4,7]]
            e3 = box_dims[[2,5,8]]
            if not 'boxMatrix' in self.dynamic_props:
                self.static_props['boxMatrix'] = numpy.asarray([e1, e2, e3]).transpose()
            # Enlarge tetragonal box to include all of triclinic box. It would be best if
            # the box matrix were upper triangular and right-handed.
            diagonal = e1 + e2 + e3
            box_vecs = numpy.asarray([e1, e2, e3, [0, 0, 0], diagonal])
            lx = box_vecs[:,0].max() - box_vecs[:,0].min()
            ly = box_vecs[:,1].max() - box_vecs[:,1].min()
            lz = box_vecs[:,2].max() - box_vecs[:,2].min()
        #print("lx = {0} ly = {1} lz = {2}".format(*box_dims))
        self.box = Box(float(lx), float(ly), float(lz), self.ndim == 2);

        #Reader can handle changing num particles, but this doesn't
>>>>>>> 0f3f021d
        # self.num_particles = len(self.pos_file.n_box_points[0])
        self.num_particles = self.pos_file.n_box_points[0]

        # Update the static properties
        if not 'position' in self.dynamic_props:
            self.static_props['position'] = self._update('position', 0)
        if not 'orientation' in self.dynamic_props:
            self.static_props['orientation'] = self._update('orientation', 0)
        #if not 'velocity' in self.dynamic_props:
        #   self.static_props['velocity'] = self._update('velocity', configuration)
        #if not 'mass' in self.dynamic_props:
        #    self.static_props['mass'] = self._update('mass', configuration)
        #if not 'diameter' in self.dynamic_props:
        #    self.static_props['diameter'] = self._update('diameter', configuration)
        if not 'type' in self.dynamic_props:
            self.static_props['typename'] = self._update('type', 0)
            self.static_props['typeid'] = _assign_typeid(self.static_props['typename'])
        #if not 'body' in self.dynamic_props:
        #    self.static_props['body'] = self._update('body', configuration)
        #if not 'charge' in self.dynamic_props:
        #    self.static_props['charge'] = self._update('charge', configuration)
        self.setFrame(0)

    ## Get the number of particles in the trajectory
    # \returns Number of particles
    def numParticles(self):
        return self.num_particles;

    ## Get the number of frames in the trajectory
    # \returns Number of frames
    def __len__(self):
        return len(self.pos_file.box_positions);

    ## Sets the current frame
    # \param idx Index of the frame to seek to
    def _set_frame(self, idx):
        # Does this offset the frame by 1?
        if idx >=  len(self.pos_file.box_positions):
            raise RuntimeError("Invalid Frame Number")
        self.idx = idx
    def setFrame(self, idx):
        return self._set_frame(idx)

    ## Get the current frame
    # \returns A Frame containing the current frame data
    def _get_current_frame(self):
        dynamic_props = {};
        # get position
        for prop in self.dynamic_props.keys():
            self.dynamic_props[prop] = self._update(prop, self.idx)

        return Frame(self, self.idx, self.dynamic_props, self.box)
    def getCurrentFrame(self):
        return self._get_current_frame()

    def _update(self, prop, frame_number):
        if prop == 'position':
            position = self.pos_file.box_positions[frame_number]
            #if len(position) != 1:
            #    raise RuntimeError("position tag not found in xml file")
            #else:
            #    position = position[0]
            #position_text = position.childNodes[0].data
            #xyz = position_text.split()

            pos = numpy.zeros(shape=(self.numParticles(),3), dtype=numpy.float32)
            for i in range(0,self.num_particles):
                pos[i,0] = float(position[i][0])
                pos[i,1] = float(position[i][1])
                pos[i,2] = float(position[i][2])
            return pos

        if prop == 'orientation':
            orientation = self.pos_file.box_orientations[frame_number]
            #if len(position) != 1:
            #    raise RuntimeError("position tag not found in xml file")
            #else:
            #    position = position[0]
            #position_text = position.childNodes[0].data
            #xyz = position_text.split()

            quat = numpy.zeros(shape=(self.numParticles(),4), dtype=numpy.float32)
            for i in range(0,self.num_particles):
                quat[i,0] = float(orientation[i][0])
                quat[i,1] = float(orientation[i][1])
                quat[i,2] = float(orientation[i][2])
                quat[i,3] = float(orientation[i][3])
            return quat

        if prop == 'type':
            #type_nodes = configuration.getElementsByTagName('type')
            #if len(type_nodes) == 1:
            #    type_text = type_nodes[0].childNodes[0].data
            #    type_names = type_text.split()
            #    if len(type_names) != self.num_particles:
            #        raise RuntimeError("wrong number of types found in xml file")
            #else:
            #    raise RuntimeError("type tag not found in xml file")
            type_key = self.pos_file.type_names[frame_number]
            type_ID = self.pos_file.types[frame_number]
            type_names = []
            for i in type_ID:
                type_names.append(type_key[i])
            return type_names

        # Need to have an error raised for mass cause I don't think that mass is here

        #if prop == 'mass':
        #    mass_nodes = configuration.getElementsByTagName('mass')
        #    if len(mass_nodes) == 1:
        #        mass_text = mass_nodes[0].childNodes[0].data
        #        mass_list = mass_text.split()
        #        if len(mass_list) != self.num_particles:
        #            raise RuntimeError("wrong number of masses found in xml file")
        #        mass_array = numpy.array([float(m) for m in mass_list], dtype=numpy.float32)
        #    else:
                # default to a mass of 1.0, like hoomd
        #        mass_array = numpy.ones(shape=(1,self.num_particles), dtype=numpy.float32)
        #        return mass_array

        # This is going to be complicated because this will involve shape def...
        #if prop == 'diameter':
        #   diam_nodes = configuration.getElementsByTagName('diameter')
        #    if len(diam_nodes) == 1:
        #        diam_text = diam_nodes[0].childNodes[0].data
        #        diam_list = diam_text.split()
        #        if len(diam_list) != self.num_particles:
        #            raise RuntimeError("wrong number of diameters found in xml file")
        #        diameter_array = numpy.array([float(d) for d in diam_list], dtype=numpy.float32)
        #    else:
                # default to a diameter of 1.0, like hoomd
        #        diameter_array = numpy.ones(shape=(1,self.num_particles), dtype=numpy.float32)
        #    return diameter_array

        #if prop == 'body':
        #    body_nodes = configuration.getElementsByTagName('body')
        #    if len(body_nodes) == 1:
        #        body_text = body_nodes[0].childNodes[0].data
        #        body_list = body_text.split()
        #        if len(body_list) != self.num_particles:
        #            raise RuntimeError("wrong number of bodies found in xml file")
        #        body_array = numpy.array([float(b) for b in body_list], dtype=numpy.int32)
        #    else:
                # default to a body of -1, like hoomd
        #        body_array = -1 * numpy.ones(shape=(1,self.num_particles), dtype=numpy.int32)
        #    return body_array

        #if prop == 'charge':
        #    charge_nodes = configuration.getElementsByTagName('charge')
        #    if len(charge_nodes) == 1:
        #        charge_text = charge_nodes[0].childNodes[0].data
        #        charge_list = charge_text.split()
        #        if len(charge_list) != self.num_particles:
        #            raise RuntimeError("wrong number of charges found in xml file")
        #        charge_array = numpy.array([float(c) for c in charge_list], dtype=numpy.float32)
        #    else:
                # default to a charge of 0.0, like hoomd
        #        charge_array = numpy.zeros(shape=(1,self.num_particles), dtype=numpy.float32)
        #    return charge_array

        #if prop == 'velocity':
        #    velocity = configuration.getElementsByTagName('velocity')
        #    if len(velocity) == 1:
        #        velocity = velocity[0]
        #        velocity_text = velocity.childNodes[0].data
        #        xyz = velocity_text.split()
        #        if len(xyz)/3 != self.num_particles:
        #            raise RuntimeError("wrong number of velocities found in xml file")

        #        velocity_array = numpy.zeros(shape=(self.numParticles(),3), dtype=numpy.float32)
        #        for i in range(0,self.num_particles):
        #            velocity_array[i,0] = float(xyz[3*i])
        #            velocity_array[i,1] = float(xyz[3*i+1])
        #            velocity_array[i,2] = float(xyz[3*i+2])
        #    else:
                # default to zero
        #        velocity_array = numpy.zeros(shape=(self.numParticles(),3), dtype=numpy.float32)
        #    return velocity_array


## Trajectory information obtained from within a running hoomd instance
#
# TrajectoryHOOMD reads structure information and dynamic data in from a live, currently running hoomd simulation.
# In principle, much of the structure (i.e. particle types, bonds, etc...) could be changing as well. However,
# this first implementation will assume the most common case (that which TrajectoryXMLDCD and TrajectoryVMD follow)
# which is that mass, types, bonds, charges, and diameters remain constant and only position/velocity change from
# step to step. These assumptions may be relaxed in a later version.
#
# TrajectoryHOOMD works a little different from the others in one respect. Because it is accessing the current
# state data directly from hoomd, there are no frames over which to loop. Accessing frame 0 will always return
# the current state of the system. Advancing forward of course must be done with hoomd run() commands.
#
# 2D simulations will set the frame box appropriately.
class TrajectoryHOOMD(Trajectory):
    ## Initialize a HOOMD trajectory
    # \param sysdef System definition (returned from an init. call)
    #
    def __init__(self, sysdef):
        Trajectory.__init__(self);
        self.sysdef = sysdef;

        # extract "static" values
        mass_array = numpy.array([p.mass for p in self.sysdef.particles], dtype=numpy.float32);
        diameter_array = numpy.array([p.diameter for p in self.sysdef.particles], dtype=numpy.float32);
        # body_array = numpy.array([p.body for p in self.sysdef.particles], dtype=numpy.int32);
        charge_array = numpy.array([p.charge for p in self.sysdef.particles], dtype=numpy.float32);
        type_names = [p.type for p in self.sysdef.particles];
        typeid_array = numpy.array([p.typeid for p in self.sysdef.particles], dtype=numpy.uint32);

        # save the static properties
        self.static_props['mass'] = mass_array;
        self.static_props['diameter'] = diameter_array;
        self.static_props['typename'] = type_names;
        self.static_props['typeid'] = typeid_array;
        # self.static_props['body'] = body_array;  # unsupported in hoomd currently
        self.static_props['charge'] = charge_array;

    ## Get the number of particles in the trajectory
    # \returns Number of particles
    def numParticles(self):
        return len(self.sysdef.particles);

    ## Get the number of frames in the trajectory
    # \returns Number of frames
    def __len__(self):
        return 1;

    def _set_frame(self, idx):
        pass;

    def _get_current_frame(self):
        dynamic_props = {};

        # get position
        pos = numpy.array([p.position for p in self.sysdef.particles], dtype=numpy.float32);
        image = numpy.array([p.image for p in self.sysdef.particles], dtype=numpy.int32);
        velocity = numpy.array([p.velocity for p in self.sysdef.particles], dtype=numpy.float32);

        dynamic_props['position'] = pos;
        dynamic_props['image'] = image;
        dynamic_props['velocity'] = velocity;

        hoomd_box = self.sysdef.box;
        box = Box(hoomd_box[0], hoomd_box[1], hoomd_box[2], self.sysdef.dimensions == 2);

        return Frame(self, 0, dynamic_props, box);


## Trajectory information loaded from a discmc ouptut file
#
class TrajectoryDISCMC(Trajectory):
    ## Initialize a DISCMC trajectory
    # \param fname File name to load
    #
    def __init__(self, fname):
        Trajectory.__init__(self);

        if h5py is None:
            raise RuntimeError('h5py not found')
        self.df = h5py.File(fname, 'r')

    ## Get the number of particles in the trajectory
    # \returns Number of particles
    def numParticles(self):
        return self.df["/param/N"][0];

    ## Get the number of frames in the trajectory
    # \returns Number of frames
    def __len__(self):
        return self.df["/traj/step"].shape[0];

    def _set_frame(self, idx):
        self.cur_frame = idx;

    def _get_current_frame(self):
        dynamic_props = {};

        # get position
        pos = numpy.zeros(shape=(self.numParticles(), 3), dtype=numpy.float32);

        dset_pos = self.df["/traj/pos"];
        m = self.df["/param/m"][0];
        w = self.df["/param/w"][0];
        L = m * w;

        if self.cur_frame < dset_pos.shape[0]:
            pos[:,0:2] = dset_pos[self.cur_frame,:];
            # freud boxes are centered on 0,0,0 - shift the coordinates
            pos[:,0] -= L/2.0;
            pos[:,1] -= L/2.0;
            dynamic_props['position'] = pos;

        dynamic_props['rho'] = float(self.numParticles())/(L*L)
        dynamic_props['m'] = m;
        dynamic_props['w'] = w;

        # extract M(r) data
        if "/param/dr" in self.df:
            dynamic_props['dr'] = self.df["/param/dr"][0];
            Mr = numpy.zeros(self.df["/traj/Mr"].shape[0]);
            Mr = self.df["/traj/Mr"][self.cur_frame,:];
            dynamic_props['Mr'] = Mr;

        box = Box(L, L, 0, True);

        return Frame(self, 0, dynamic_props, box);<|MERGE_RESOLUTION|>--- conflicted
+++ resolved
@@ -711,20 +711,6 @@
         # self.pos_file.load();
         self.pos_file = pos.file(pos_fname);
         self.pos_file.grabBox();
-<<<<<<< HEAD
-        # print("Box orientation")
-        # print(self.pos_file.box_orientations)
-        
-        # This is gonna be a hack in the complement branch until I can figure out something
-        
-        # dim_test = len(self.pos_file.position_list[0][0])
-        # if dim_test == 2:
-        #     self.ndim = 2;
-        # else:
-        #     self.ndim = 3;
-        self.ndim = 2;
-        
-=======
         print("Box orientation")
         print(self.pos_file.box_orientations)
 
@@ -736,7 +722,6 @@
         else:
             self.ndim = 3
 
->>>>>>> 0f3f021d
         # Triclinic support will be needed here...
         box_dims = numpy.asarray(self.pos_file.box_dims[0], dtype=numpy.float32)
         # Changed to support box and boxmatrix...
@@ -746,14 +731,6 @@
             ly = box_dims[1];
             lz = box_dims[2];
         else:
-<<<<<<< HEAD
-            lx = box_dims[0];
-            ly = box_dims[4];
-            lz = box_dims[8];
-        self.box = Box(float(lx), float(ly), float(lz), self.ndim == 2);
-        
-        # Reader can handle changing num particles, but this doesn't
-=======
             # This whole bit is kludgey and in need of some standardization.
             # Store original box matrix as a static property.
             e1 = box_dims[[0,3,6]]
@@ -772,7 +749,6 @@
         self.box = Box(float(lx), float(ly), float(lz), self.ndim == 2);
 
         #Reader can handle changing num particles, but this doesn't
->>>>>>> 0f3f021d
         # self.num_particles = len(self.pos_file.n_box_points[0])
         self.num_particles = self.pos_file.n_box_points[0]
 
