## \package freud.density
#
# Methods to compute densities from point distributions.
#

<<<<<<< HEAD
import locality
import numpy
import math

from _freud import GaussianDensity;
=======
>>>>>>> 2f2df7ed
from _freud import RDF;<|MERGE_RESOLUTION|>--- conflicted
+++ resolved
@@ -3,12 +3,5 @@
 # Methods to compute densities from point distributions.
 #
 
-<<<<<<< HEAD
-import locality
-import numpy
-import math
-
 from _freud import GaussianDensity;
-=======
->>>>>>> 2f2df7ed
 from _freud import RDF;